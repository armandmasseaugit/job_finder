--- conflicted
+++ resolved
@@ -128,8 +128,7 @@
 
 This structure makes it easier to automate release notes, understand project history, and onboard contributors.
 
-<<<<<<< HEAD
-### Secrets Management
+## Secrets Management
 
 In a typical Kedro setup, secrets are managed by placing credential files inside the `conf/` 
 directory, excluding them via `.gitignore`, and injecting them through GitHub Actions using 
@@ -140,9 +139,7 @@
 However, since my Docker image is **public**, I avoid embedding any secrets directly in the image. 
 Instead, I prefer using **environment variables** to handle credentials securely, depending on the 
 environment (e.g., local, Kubernetes, or CI/CD pipelines).
-=======
+
 ## Credits
 
-- Streamlit app sidebar was taken from https://medium.com/@ericdennis7/5-components-that-beautify-your-streamlit-app-79039f405ae1
-
->>>>>>> 27dfdd67
+- Streamlit app sidebar was taken from https://medium.com/@ericdennis7/5-components-that-beautify-your-streamlit-app-79039f405ae1