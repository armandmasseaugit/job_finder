<<<<<<< HEAD
=======
# Virtual environment directory
>>>>>>> be22f3d7
VENV = .venv

# Path to the virtual environment's activate script (if the venv exists)
VENV_ACTIVATE = $(shell test -d $(VENV) && find $(VENV) -name "activate")

# Python interpreter path inside the virtual environment (if it exists and can be activated)
VENV_PYTHON = $(shell test -d $(VENV) && . $(VENV)/bin/activate && which python)

# System-wide Python interpreter path
SYSTEM_PYTHON = $(shell which python)

# Use Python from virtualenv if available, else fallback to system Python, else show error
PYTHON = $(or $(VENV_PYTHON), $(SYSTEM_PYTHON), "PYTHONNOTFOUND")

# Package name extracted from pyproject.toml
PACKAGE = $(shell grep "^name" pyproject.toml | awk -F'"' '{print $$2}')

# Build cache directory (egg-info folder)
BUILD_CACHE = $(PACKAGE).egg-info

# Create a Python virtual environment if it doesn't exist
$(VENV):
	$(SYSTEM_PYTHON) -m venv $(VENV)

# Install project dependencies in the virtual environment.
# This target depends on pyproject.toml and the virtual environment existing.
$(BUILD_CACHE): pyproject.toml | $(VENV)
	@echo "Installing dependencies with $(PYTHON)"
	# Upgrade pip to the latest version
	$(PYTHON) -m pip install --upgrade pip
	# Install the current package in editable mode (-e)
	$(PYTHON) -m pip install -e .

# Alias target to create venv and install dependencies for user
user_install: | $(VENV) $(BUILD_CACHE)

# Alias for install target
install: $(BUILD_CACHE)

<<<<<<< HEAD
SRC = src tests
=======
# Source directories to be used in formatting, linting and testing
SRC = src tests streamlit_app
>>>>>>> be22f3d7

# Declare these targets as phony (not actual files)
.PHONY: format lint test kedro-run

# Format all Python files in SRC using Black
format:
	black $(SRC)

# Lint all Python files in SRC using pylint
lint:
	pylint $(SRC)

# Run tests using pytest
test:
	pytest

# Additional options for kedro run can be set here (empty by default)
ADD_OPTS = # None by default

# Run Kedro pipeline with optional extra arguments
run:
	kedro run $(ADD_OPTS)

.PHONY: kedro-run

# Run the Streamlit web app
web_app:
	streamlit run streamlit_app/app.py
	
.PHONY: web_app<|MERGE_RESOLUTION|>--- conflicted
+++ resolved
@@ -1,7 +1,3 @@
-<<<<<<< HEAD
-=======
-# Virtual environment directory
->>>>>>> be22f3d7
 VENV = .venv
 
 # Path to the virtual environment's activate script (if the venv exists)
@@ -41,12 +37,7 @@
 # Alias for install target
 install: $(BUILD_CACHE)
 
-<<<<<<< HEAD
 SRC = src tests
-=======
-# Source directories to be used in formatting, linting and testing
-SRC = src tests streamlit_app
->>>>>>> be22f3d7
 
 # Declare these targets as phony (not actual files)
 .PHONY: format lint test kedro-run
